//! Codegen of a single function

use rustc_index::vec::IndexVec;
use rustc_middle::ty::adjustment::PointerCast;

use crate::prelude::*;

pub(crate) fn codegen_fn<'tcx>(
    cx: &mut crate::CodegenCx<'tcx, impl Module>,
    instance: Instance<'tcx>,
    linkage: Linkage,
) {
    let tcx = cx.tcx;

    let mir = tcx.instance_mir(instance.def);

    // Declare function
    let (name, sig) = get_function_name_and_sig(tcx, cx.module.isa().triple(), instance, false);
    let func_id = cx.module.declare_function(&name, linkage, &sig).unwrap();

    cx.cached_context.clear();

    // Make the FunctionBuilder
    let mut func_ctx = FunctionBuilderContext::new();
    let mut func = std::mem::replace(&mut cx.cached_context.func, Function::new());
    func.name = ExternalName::user(0, func_id.as_u32());
    func.signature = sig;
    func.collect_debug_info();

    let mut bcx = FunctionBuilder::new(&mut func, &mut func_ctx);

    // Predefine blocks
    let start_block = bcx.create_block();
    let block_map: IndexVec<BasicBlock, Block> = (0..mir.basic_blocks().len())
        .map(|_| bcx.create_block())
        .collect();

    // Make FunctionCx
    let pointer_type = cx.module.target_config().pointer_type();
    let clif_comments = crate::pretty_clif::CommentWriter::new(tcx, instance);

    let mut fx = FunctionCx {
        cx,
        tcx,
        pointer_type,

        instance,
        mir,

        bcx,
        block_map,
        local_map: IndexVec::with_capacity(mir.local_decls.len()),
        caller_location: None, // set by `codegen_fn_prelude`
        cold_blocks: EntitySet::new(),

        clif_comments,
        source_info_set: indexmap::IndexSet::new(),
        next_ssa_var: 0,

        inline_asm_index: 0,
    };

    let arg_uninhabited = fx.mir.args_iter().any(|arg| {
        fx.layout_of(fx.monomorphize(&fx.mir.local_decls[arg].ty))
            .abi
            .is_uninhabited()
    });

    if arg_uninhabited {
        fx.bcx
            .append_block_params_for_function_params(fx.block_map[START_BLOCK]);
        fx.bcx.switch_to_block(fx.block_map[START_BLOCK]);
        crate::trap::trap_unreachable(&mut fx, "function has uninhabited argument");
    } else {
        tcx.sess.time("codegen clif ir", || {
            tcx.sess.time("codegen prelude", || {
                crate::abi::codegen_fn_prelude(&mut fx, start_block)
            });
            codegen_fn_content(&mut fx);
        });
    }

    // Recover all necessary data from fx, before accessing func will prevent future access to it.
    let instance = fx.instance;
    let mut clif_comments = fx.clif_comments;
    let source_info_set = fx.source_info_set;
    let local_map = fx.local_map;
    let cold_blocks = fx.cold_blocks;

    // Store function in context
    let context = &mut cx.cached_context;
    context.func = func;

    crate::pretty_clif::write_clif_file(tcx, "unopt", None, instance, &context, &clif_comments);

    // Verify function
    verify_func(tcx, &clif_comments, &context.func);

    // Perform rust specific optimizations
    tcx.sess.time("optimize clif ir", || {
        crate::optimize::optimize_function(
            tcx,
            instance,
            context,
            &cold_blocks,
            &mut clif_comments,
        );
    });

    // If the return block is not reachable, then the SSA builder may have inserted an `iconst.i128`
    // instruction, which doesn't have an encoding.
    context.compute_cfg();
    context.compute_domtree();
    context.eliminate_unreachable_code(cx.module.isa()).unwrap();
    context.dce(cx.module.isa()).unwrap();

    // Define function
    let module = &mut cx.module;
    tcx.sess.time("define function", || {
        module
            .define_function(
                func_id,
                context,
                &mut cranelift_codegen::binemit::NullTrapSink {},
            )
            .unwrap()
    });

    // Write optimized function to file for debugging
    crate::pretty_clif::write_clif_file(
        tcx,
        "opt",
        Some(cx.module.isa()),
        instance,
        &context,
        &clif_comments,
    );

    // Define debuginfo for function
    let isa = cx.module.isa();
    let debug_context = &mut cx.debug_context;
    let unwind_context = &mut cx.unwind_context;
    tcx.sess.time("generate debug info", || {
        if let Some(debug_context) = debug_context {
            debug_context.define_function(
                instance,
                func_id,
                &name,
                isa,
                context,
                &source_info_set,
                local_map,
            );
        }
        unwind_context.add_function(func_id, &context, isa);
    });

    // Clear context to make it usable for the next function
    context.clear();
}

pub(crate) fn verify_func(
    tcx: TyCtxt<'_>,
    writer: &crate::pretty_clif::CommentWriter,
    func: &Function,
) {
    tcx.sess.time("verify clif ir", || {
        let flags = cranelift_codegen::settings::Flags::new(cranelift_codegen::settings::builder());
        match cranelift_codegen::verify_function(&func, &flags) {
            Ok(_) => {}
            Err(err) => {
                tcx.sess.err(&format!("{:?}", err));
                let pretty_error = cranelift_codegen::print_errors::pretty_verifier_error(
                    &func,
                    None,
                    Some(Box::new(writer)),
                    err,
                );
                tcx.sess
                    .fatal(&format!("cranelift verify error:\n{}", pretty_error));
            }
        }
    });
}

fn codegen_fn_content(fx: &mut FunctionCx<'_, '_, impl Module>) {
    crate::constant::check_constants(fx);

    for (bb, bb_data) in fx.mir.basic_blocks().iter_enumerated() {
        let block = fx.get_block(bb);
        fx.bcx.switch_to_block(block);

        if bb_data.is_cleanup {
            // Unwinding after panicking is not supported
            continue;

            // FIXME once unwinding is supported uncomment next lines
            // // Unwinding is unlikely to happen, so mark cleanup block's as cold.
            // fx.cold_blocks.insert(block);
        }

        fx.bcx.ins().nop();
        for stmt in &bb_data.statements {
            fx.set_debug_loc(stmt.source_info);
            codegen_stmt(fx, block, stmt);
        }

        #[cfg(debug_assertions)]
        {
            let mut terminator_head = "\n".to_string();
            bb_data
                .terminator()
                .kind
                .fmt_head(&mut terminator_head)
                .unwrap();
            let inst = fx.bcx.func.layout.last_inst(block).unwrap();
            fx.add_comment(inst, terminator_head);
        }

        fx.set_debug_loc(bb_data.terminator().source_info);

        match &bb_data.terminator().kind {
            TerminatorKind::Goto { target } => {
                if let TerminatorKind::Return = fx.mir[*target].terminator().kind {
                    let mut can_immediately_return = true;
                    for stmt in &fx.mir[*target].statements {
                        if let StatementKind::StorageDead(_) = stmt.kind {
                        } else {
                            // FIXME Can sometimes happen, see rust-lang/rust#70531
                            can_immediately_return = false;
                            break;
                        }
                    }

                    if can_immediately_return {
                        crate::abi::codegen_return(fx);
                        continue;
                    }
                }

                let block = fx.get_block(*target);
                fx.bcx.ins().jump(block, &[]);
            }
            TerminatorKind::Return => {
                crate::abi::codegen_return(fx);
            }
            TerminatorKind::Assert {
                cond,
                expected,
                msg,
                target,
                cleanup: _,
            } => {
                if !fx.tcx.sess.overflow_checks() {
                    if let mir::AssertKind::OverflowNeg(_) = *msg {
                        let target = fx.get_block(*target);
                        fx.bcx.ins().jump(target, &[]);
                        continue;
                    }
                }
                let cond = codegen_operand(fx, cond).load_scalar(fx);

                let target = fx.get_block(*target);
                let failure = fx.bcx.create_block();
                fx.cold_blocks.insert(failure);

                if *expected {
                    fx.bcx.ins().brz(cond, failure, &[]);
                } else {
                    fx.bcx.ins().brnz(cond, failure, &[]);
                };
                fx.bcx.ins().jump(target, &[]);

                fx.bcx.switch_to_block(failure);
                fx.bcx.ins().nop();

                match msg {
                    AssertKind::BoundsCheck { ref len, ref index } => {
                        let len = codegen_operand(fx, len).load_scalar(fx);
                        let index = codegen_operand(fx, index).load_scalar(fx);
                        let location = fx
                            .get_caller_location(bb_data.terminator().source_info.span)
                            .load_scalar(fx);

                        codegen_panic_inner(
                            fx,
                            rustc_hir::LangItem::PanicBoundsCheck,
                            &[index, len, location],
                            bb_data.terminator().source_info.span,
                        );
                    }
                    _ => {
                        let msg_str = msg.description();
                        codegen_panic(fx, msg_str, bb_data.terminator().source_info.span);
                    }
                }
            }

            TerminatorKind::SwitchInt {
                discr,
                switch_ty,
                targets,
            } => {
                let discr = codegen_operand(fx, discr).load_scalar(fx);

                if switch_ty.kind() == fx.tcx.types.bool.kind() {
                    assert_eq!(targets.iter().count(), 1);
                    let (then_value, then_block) = targets.iter().next().unwrap();
                    let then_block = fx.get_block(then_block);
                    let else_block = fx.get_block(targets.otherwise());
                    let test_zero = match then_value {
                        0 => true,
                        1 => false,
                        _ => unreachable!("{:?}", targets),
                    };

                    let discr = crate::optimize::peephole::maybe_unwrap_bint(&mut fx.bcx, discr);
                    let (discr, is_inverted) =
                        crate::optimize::peephole::maybe_unwrap_bool_not(&mut fx.bcx, discr);
                    let test_zero = if is_inverted { !test_zero } else { test_zero };
                    let discr = crate::optimize::peephole::maybe_unwrap_bint(&mut fx.bcx, discr);
                    let discr =
                        crate::optimize::peephole::make_branchable_value(&mut fx.bcx, discr);
                    if test_zero {
                        fx.bcx.ins().brz(discr, then_block, &[]);
                        fx.bcx.ins().jump(else_block, &[]);
                    } else {
                        fx.bcx.ins().brnz(discr, then_block, &[]);
                        fx.bcx.ins().jump(else_block, &[]);
                    }
                } else {
                    let mut switch = ::cranelift_frontend::Switch::new();
                    for (value, block) in targets.iter() {
                        let block = fx.get_block(block);
                        switch.set_entry(value, block);
                    }
                    let otherwise_block = fx.get_block(targets.otherwise());
                    switch.emit(&mut fx.bcx, discr, otherwise_block);
                }
            }
            TerminatorKind::Call {
                func,
                args,
                destination,
                fn_span,
                cleanup: _,
                from_hir_call: _,
            } => {
                fx.tcx.sess.time("codegen call", || {
                    crate::abi::codegen_terminator_call(
                        fx,
                        *fn_span,
                        block,
                        func,
                        args,
                        *destination,
                    )
                });
            }
            TerminatorKind::InlineAsm {
                template,
                operands,
                options,
                destination,
                line_spans: _,
            } => {
                crate::inline_asm::codegen_inline_asm(
                    fx,
                    bb_data.terminator().source_info.span,
                    template,
                    operands,
                    *options,
                );

                match *destination {
                    Some(destination) => {
                        let destination_block = fx.get_block(destination);
                        fx.bcx.ins().jump(destination_block, &[]);
                    }
                    None => {
                        crate::trap::trap_unreachable(
                            fx,
                            "[corruption] Returned from noreturn inline asm",
                        );
                    }
                }
            }
            TerminatorKind::Resume | TerminatorKind::Abort => {
                trap_unreachable(fx, "[corruption] Unwinding bb reached.");
            }
            TerminatorKind::Unreachable => {
                trap_unreachable(fx, "[corruption] Hit unreachable code.");
            }
            TerminatorKind::Yield { .. }
            | TerminatorKind::FalseEdge { .. }
            | TerminatorKind::FalseUnwind { .. }
            | TerminatorKind::DropAndReplace { .. }
            | TerminatorKind::GeneratorDrop => {
                bug!("shouldn't exist at codegen {:?}", bb_data.terminator());
            }
            TerminatorKind::Drop {
                place,
                target,
                unwind: _,
            } => {
                let drop_place = codegen_place(fx, *place);
                crate::abi::codegen_drop(fx, bb_data.terminator().source_info.span, drop_place);

                let target_block = fx.get_block(*target);
                fx.bcx.ins().jump(target_block, &[]);
            }
        };
    }

    fx.bcx.seal_all_blocks();
    fx.bcx.finalize();
}

fn codegen_stmt<'tcx>(
    fx: &mut FunctionCx<'_, 'tcx, impl Module>,
    #[allow(unused_variables)] cur_block: Block,
    stmt: &Statement<'tcx>,
) {
    let _print_guard = crate::PrintOnPanic(|| format!("stmt {:?}", stmt));

    fx.set_debug_loc(stmt.source_info);

    #[cfg(false_debug_assertions)]
    match &stmt.kind {
        StatementKind::StorageLive(..) | StatementKind::StorageDead(..) => {} // Those are not very useful
        _ => {
            let inst = fx.bcx.func.layout.last_inst(cur_block).unwrap();
            fx.add_comment(inst, format!("{:?}", stmt));
        }
    }

    match &stmt.kind {
        StatementKind::SetDiscriminant {
            place,
            variant_index,
        } => {
            let place = codegen_place(fx, **place);
            crate::discriminant::codegen_set_discriminant(fx, place, *variant_index);
        }
        StatementKind::Assign(to_place_and_rval) => {
            let lval = codegen_place(fx, to_place_and_rval.0);
            let dest_layout = lval.layout();
            match &to_place_and_rval.1 {
                Rvalue::Use(operand) => {
                    let val = codegen_operand(fx, operand);
                    lval.write_cvalue(fx, val);
                }
                Rvalue::Ref(_, _, place) | Rvalue::AddressOf(_, place) => {
                    let place = codegen_place(fx, *place);
                    let ref_ = place.place_ref(fx, lval.layout());
                    lval.write_cvalue(fx, ref_);
                }
                Rvalue::ThreadLocalRef(def_id) => {
                    let val = crate::constant::codegen_tls_ref(fx, *def_id, lval.layout());
                    lval.write_cvalue(fx, val);
                }
                Rvalue::BinaryOp(bin_op, lhs, rhs) => {
                    let lhs = codegen_operand(fx, lhs);
                    let rhs = codegen_operand(fx, rhs);

                    let res = crate::num::codegen_binop(fx, *bin_op, lhs, rhs);
                    lval.write_cvalue(fx, res);
                }
                Rvalue::CheckedBinaryOp(bin_op, lhs, rhs) => {
                    let lhs = codegen_operand(fx, lhs);
                    let rhs = codegen_operand(fx, rhs);

                    let res = if !fx.tcx.sess.overflow_checks() {
                        let val =
                            crate::num::codegen_int_binop(fx, *bin_op, lhs, rhs).load_scalar(fx);
                        let is_overflow = fx.bcx.ins().iconst(types::I8, 0);
                        CValue::by_val_pair(val, is_overflow, lval.layout())
                    } else {
                        crate::num::codegen_checked_int_binop(fx, *bin_op, lhs, rhs)
                    };

                    lval.write_cvalue(fx, res);
                }
                Rvalue::UnaryOp(un_op, operand) => {
                    let operand = codegen_operand(fx, operand);
                    let layout = operand.layout();
                    let val = operand.load_scalar(fx);
                    let res = match un_op {
                        UnOp::Not => match layout.ty.kind() {
                            ty::Bool => {
                                let res = fx.bcx.ins().icmp_imm(IntCC::Equal, val, 0);
                                CValue::by_val(fx.bcx.ins().bint(types::I8, res), layout)
                            }
                            ty::Uint(_) | ty::Int(_) => {
                                CValue::by_val(fx.bcx.ins().bnot(val), layout)
                            }
                            _ => unreachable!("un op Not for {:?}", layout.ty),
                        },
                        UnOp::Neg => match layout.ty.kind() {
                            ty::Int(IntTy::I128) => {
                                // FIXME remove this case once ineg.i128 works
<<<<<<< HEAD
                                let zero = CValue::const_val(fx, layout, 0);
=======
                                let zero = CValue::const_val(fx, layout, ty::ScalarInt::null(layout.size));
>>>>>>> d6f457d8
                                crate::num::codegen_int_binop(fx, BinOp::Sub, zero, operand)
                            }
                            ty::Int(_) => CValue::by_val(fx.bcx.ins().ineg(val), layout),
                            ty::Float(_) => CValue::by_val(fx.bcx.ins().fneg(val), layout),
                            _ => unreachable!("un op Neg for {:?}", layout.ty),
                        },
                    };
                    lval.write_cvalue(fx, res);
                }
                Rvalue::Cast(CastKind::Pointer(PointerCast::ReifyFnPointer), operand, to_ty) => {
                    let from_ty = fx.monomorphize(&operand.ty(&fx.mir.local_decls, fx.tcx));
                    let to_layout = fx.layout_of(fx.monomorphize(to_ty));
                    match *from_ty.kind() {
                        ty::FnDef(def_id, substs) => {
                            let func_ref = fx.get_function_ref(
                                Instance::resolve_for_fn_ptr(
                                    fx.tcx,
                                    ParamEnv::reveal_all(),
                                    def_id,
                                    substs,
                                )
                                .unwrap()
                                .polymorphize(fx.tcx),
                            );
                            let func_addr = fx.bcx.ins().func_addr(fx.pointer_type, func_ref);
                            lval.write_cvalue(fx, CValue::by_val(func_addr, to_layout));
                        }
                        _ => bug!("Trying to ReifyFnPointer on non FnDef {:?}", from_ty),
                    }
                }
                Rvalue::Cast(CastKind::Pointer(PointerCast::UnsafeFnPointer), operand, to_ty)
                | Rvalue::Cast(CastKind::Pointer(PointerCast::MutToConstPointer), operand, to_ty)
                | Rvalue::Cast(CastKind::Pointer(PointerCast::ArrayToPointer), operand, to_ty) => {
                    let to_layout = fx.layout_of(fx.monomorphize(to_ty));
                    let operand = codegen_operand(fx, operand);
                    lval.write_cvalue(fx, operand.cast_pointer_to(to_layout));
                }
                Rvalue::Cast(CastKind::Misc, operand, to_ty) => {
                    let operand = codegen_operand(fx, operand);
                    let from_ty = operand.layout().ty;
                    let to_ty = fx.monomorphize(to_ty);

                    fn is_fat_ptr<'tcx>(
                        fx: &FunctionCx<'_, 'tcx, impl Module>,
                        ty: Ty<'tcx>,
                    ) -> bool {
                        ty.builtin_deref(true)
                            .map(
                                |ty::TypeAndMut {
                                     ty: pointee_ty,
                                     mutbl: _,
                                 }| {
                                    has_ptr_meta(fx.tcx, pointee_ty)
                                },
                            )
                            .unwrap_or(false)
                    }

                    if is_fat_ptr(fx, from_ty) {
                        if is_fat_ptr(fx, to_ty) {
                            // fat-ptr -> fat-ptr
                            lval.write_cvalue(fx, operand.cast_pointer_to(dest_layout));
                        } else {
                            // fat-ptr -> thin-ptr
                            let (ptr, _extra) = operand.load_scalar_pair(fx);
                            lval.write_cvalue(fx, CValue::by_val(ptr, dest_layout))
                        }
                    } else if let ty::Adt(adt_def, _substs) = from_ty.kind() {
                        // enum -> discriminant value
                        assert!(adt_def.is_enum());
                        match to_ty.kind() {
                            ty::Uint(_) | ty::Int(_) => {}
                            _ => unreachable!("cast adt {} -> {}", from_ty, to_ty),
                        }

                        use rustc_target::abi::{Int, TagEncoding, Variants};

                        match &operand.layout().variants {
                            Variants::Single { index } => {
                                let discr = operand
                                    .layout()
                                    .ty
                                    .discriminant_for_variant(fx.tcx, *index)
                                    .unwrap();
                                let discr = if discr.ty.is_signed() {
                                    fx.layout_of(discr.ty).size.sign_extend(discr.val)
                                } else {
                                    discr.val
                                };
                                let discr = discr.into();

                                let discr = CValue::const_val(fx, fx.layout_of(to_ty), discr);
                                lval.write_cvalue(fx, discr);
                            }
                            Variants::Multiple {
                                tag,
                                tag_field,
                                tag_encoding: TagEncoding::Direct,
                                variants: _,
                            } => {
                                let cast_to = fx.clif_type(dest_layout.ty).unwrap();

                                // Read the tag/niche-encoded discriminant from memory.
                                let encoded_discr =
                                    operand.value_field(fx, mir::Field::new(*tag_field));
                                let encoded_discr = encoded_discr.load_scalar(fx);

                                // Decode the discriminant (specifically if it's niche-encoded).
                                let signed = match tag.value {
                                    Int(_, signed) => signed,
                                    _ => false,
                                };
                                let val = clif_intcast(fx, encoded_discr, cast_to, signed);
                                let val = CValue::by_val(val, dest_layout);
                                lval.write_cvalue(fx, val);
                            }
                            Variants::Multiple { .. } => unreachable!(),
                        }
                    } else {
                        let to_clif_ty = fx.clif_type(to_ty).unwrap();
                        let from = operand.load_scalar(fx);

                        let res = clif_int_or_float_cast(
                            fx,
                            from,
                            type_sign(from_ty),
                            to_clif_ty,
                            type_sign(to_ty),
                        );
                        lval.write_cvalue(fx, CValue::by_val(res, dest_layout));
                    }
                }
                Rvalue::Cast(
                    CastKind::Pointer(PointerCast::ClosureFnPointer(_)),
                    operand,
                    _to_ty,
                ) => {
                    let operand = codegen_operand(fx, operand);
                    match *operand.layout().ty.kind() {
                        ty::Closure(def_id, substs) => {
                            let instance = Instance::resolve_closure(
                                fx.tcx,
                                def_id,
                                substs,
                                ty::ClosureKind::FnOnce,
                            )
                            .polymorphize(fx.tcx);
                            let func_ref = fx.get_function_ref(instance);
                            let func_addr = fx.bcx.ins().func_addr(fx.pointer_type, func_ref);
                            lval.write_cvalue(fx, CValue::by_val(func_addr, lval.layout()));
                        }
                        _ => bug!("{} cannot be cast to a fn ptr", operand.layout().ty),
                    }
                }
                Rvalue::Cast(CastKind::Pointer(PointerCast::Unsize), operand, _to_ty) => {
                    let operand = codegen_operand(fx, operand);
                    operand.unsize_value(fx, lval);
                }
                Rvalue::Discriminant(place) => {
                    let place = codegen_place(fx, *place);
                    let value = place.to_cvalue(fx);
                    let discr =
                        crate::discriminant::codegen_get_discriminant(fx, value, dest_layout);
                    lval.write_cvalue(fx, discr);
                }
                Rvalue::Repeat(operand, times) => {
                    let operand = codegen_operand(fx, operand);
                    let times = fx
                        .monomorphize(times)
                        .eval(fx.tcx, ParamEnv::reveal_all())
                        .val
                        .try_to_bits(fx.tcx.data_layout.pointer_size)
                        .unwrap();
                    if fx.clif_type(operand.layout().ty) == Some(types::I8) {
                        let times = fx.bcx.ins().iconst(fx.pointer_type, times as i64);
                        // FIXME use emit_small_memset where possible
                        let addr = lval.to_ptr().get_addr(fx);
                        let val = operand.load_scalar(fx);
                        fx.bcx
                            .call_memset(fx.cx.module.target_config(), addr, val, times);
                    } else {
                        let loop_block = fx.bcx.create_block();
                        let loop_block2 = fx.bcx.create_block();
                        let done_block = fx.bcx.create_block();
                        let index = fx.bcx.append_block_param(loop_block, fx.pointer_type);
                        let zero = fx.bcx.ins().iconst(fx.pointer_type, 0);
                        fx.bcx.ins().jump(loop_block, &[zero]);

                        fx.bcx.switch_to_block(loop_block);
                        let done = fx.bcx.ins().icmp_imm(IntCC::Equal, index, times as i64);
                        fx.bcx.ins().brnz(done, done_block, &[]);
                        fx.bcx.ins().jump(loop_block2, &[]);

                        fx.bcx.switch_to_block(loop_block2);
                        let to = lval.place_index(fx, index);
                        to.write_cvalue(fx, operand);
                        let index = fx.bcx.ins().iadd_imm(index, 1);
                        fx.bcx.ins().jump(loop_block, &[index]);

                        fx.bcx.switch_to_block(done_block);
                        fx.bcx.ins().nop();
                    }
                }
                Rvalue::Len(place) => {
                    let place = codegen_place(fx, *place);
                    let usize_layout = fx.layout_of(fx.tcx.types.usize);
                    let len = codegen_array_len(fx, place);
                    lval.write_cvalue(fx, CValue::by_val(len, usize_layout));
                }
                Rvalue::NullaryOp(NullOp::Box, content_ty) => {
                    let usize_type = fx.clif_type(fx.tcx.types.usize).unwrap();
                    let content_ty = fx.monomorphize(content_ty);
                    let layout = fx.layout_of(content_ty);
                    let llsize = fx.bcx.ins().iconst(usize_type, layout.size.bytes() as i64);
                    let llalign = fx
                        .bcx
                        .ins()
                        .iconst(usize_type, layout.align.abi.bytes() as i64);
                    let box_layout = fx.layout_of(fx.tcx.mk_box(content_ty));

                    // Allocate space:
                    let def_id = match fx
                        .tcx
                        .lang_items()
                        .require(rustc_hir::LangItem::ExchangeMalloc)
                    {
                        Ok(id) => id,
                        Err(s) => {
                            fx.tcx
                                .sess
                                .fatal(&format!("allocation of `{}` {}", box_layout.ty, s));
                        }
                    };
                    let instance = ty::Instance::mono(fx.tcx, def_id).polymorphize(fx.tcx);
                    let func_ref = fx.get_function_ref(instance);
                    let call = fx.bcx.ins().call(func_ref, &[llsize, llalign]);
                    let ptr = fx.bcx.inst_results(call)[0];
                    lval.write_cvalue(fx, CValue::by_val(ptr, box_layout));
                }
                Rvalue::NullaryOp(NullOp::SizeOf, ty) => {
                    assert!(lval
                        .layout()
                        .ty
                        .is_sized(fx.tcx.at(stmt.source_info.span), ParamEnv::reveal_all()));
                    let ty_size = fx.layout_of(fx.monomorphize(ty)).size.bytes();
                    let val =
                        CValue::const_val(fx, fx.layout_of(fx.tcx.types.usize), ty_size.into());
                    lval.write_cvalue(fx, val);
                }
                Rvalue::Aggregate(kind, operands) => match **kind {
                    AggregateKind::Array(_ty) => {
                        for (i, operand) in operands.iter().enumerate() {
                            let operand = codegen_operand(fx, operand);
                            let index = fx.bcx.ins().iconst(fx.pointer_type, i as i64);
                            let to = lval.place_index(fx, index);
                            to.write_cvalue(fx, operand);
                        }
                    }
                    _ => unreachable!("shouldn't exist at codegen {:?}", to_place_and_rval.1),
                },
            }
        }
        StatementKind::StorageLive(_)
        | StatementKind::StorageDead(_)
        | StatementKind::Nop
        | StatementKind::FakeRead(..)
        | StatementKind::Retag { .. }
        | StatementKind::AscribeUserType(..) => {}

        StatementKind::LlvmInlineAsm(asm) => {
            use rustc_span::symbol::Symbol;
            let LlvmInlineAsm {
                asm,
                outputs,
                inputs,
            } = &**asm;
            let rustc_hir::LlvmInlineAsmInner {
                asm: asm_code,         // Name
                outputs: output_names, // Vec<LlvmInlineAsmOutput>
                inputs: input_names,   // Vec<Name>
                clobbers,              // Vec<Name>
                volatile,              // bool
                alignstack,            // bool
                dialect: _,
                asm_str_style: _,
            } = asm;
            match asm_code.as_str().trim() {
                "" => {
                    // Black box
                }
                "mov %rbx, %rsi\n                  cpuid\n                  xchg %rbx, %rsi" => {
                    assert_eq!(
                        input_names,
                        &[Symbol::intern("{eax}"), Symbol::intern("{ecx}")]
                    );
                    assert_eq!(output_names.len(), 4);
                    for (i, c) in (&["={eax}", "={esi}", "={ecx}", "={edx}"])
                        .iter()
                        .enumerate()
                    {
                        assert_eq!(&output_names[i].constraint.as_str(), c);
                        assert!(!output_names[i].is_rw);
                        assert!(!output_names[i].is_indirect);
                    }

                    assert_eq!(clobbers, &[]);

                    assert!(!volatile);
                    assert!(!alignstack);

                    assert_eq!(inputs.len(), 2);
                    let leaf = codegen_operand(fx, &inputs[0].1).load_scalar(fx); // %eax
                    let subleaf = codegen_operand(fx, &inputs[1].1).load_scalar(fx); // %ecx

                    let (eax, ebx, ecx, edx) =
                        crate::intrinsics::codegen_cpuid_call(fx, leaf, subleaf);

                    assert_eq!(outputs.len(), 4);
                    codegen_place(fx, outputs[0])
                        .write_cvalue(fx, CValue::by_val(eax, fx.layout_of(fx.tcx.types.u32)));
                    codegen_place(fx, outputs[1])
                        .write_cvalue(fx, CValue::by_val(ebx, fx.layout_of(fx.tcx.types.u32)));
                    codegen_place(fx, outputs[2])
                        .write_cvalue(fx, CValue::by_val(ecx, fx.layout_of(fx.tcx.types.u32)));
                    codegen_place(fx, outputs[3])
                        .write_cvalue(fx, CValue::by_val(edx, fx.layout_of(fx.tcx.types.u32)));
                }
                "xgetbv" => {
                    assert_eq!(input_names, &[Symbol::intern("{ecx}")]);

                    assert_eq!(output_names.len(), 2);
                    for (i, c) in (&["={eax}", "={edx}"]).iter().enumerate() {
                        assert_eq!(&output_names[i].constraint.as_str(), c);
                        assert!(!output_names[i].is_rw);
                        assert!(!output_names[i].is_indirect);
                    }

                    assert_eq!(clobbers, &[]);

                    assert!(!volatile);
                    assert!(!alignstack);

                    crate::trap::trap_unimplemented(fx, "_xgetbv arch intrinsic is not supported");
                }
                // ___chkstk, ___chkstk_ms and __alloca are only used on Windows
                _ if fx
                    .tcx
                    .symbol_name(fx.instance)
                    .name
                    .starts_with("___chkstk") =>
                {
                    crate::trap::trap_unimplemented(fx, "Stack probes are not supported");
                }
                _ if fx.tcx.symbol_name(fx.instance).name == "__alloca" => {
                    crate::trap::trap_unimplemented(fx, "Alloca is not supported");
                }
                // Used in sys::windows::abort_internal
                "int $$0x29" => {
                    crate::trap::trap_unimplemented(fx, "Windows abort");
                }
                _ => fx
                    .tcx
                    .sess
                    .span_fatal(stmt.source_info.span, "Inline assembly is not supported"),
            }
        }
        StatementKind::Coverage { .. } => fx.tcx.sess.fatal("-Zcoverage is unimplemented"),
    }
}

fn codegen_array_len<'tcx>(
    fx: &mut FunctionCx<'_, 'tcx, impl Module>,
    place: CPlace<'tcx>,
) -> Value {
    match *place.layout().ty.kind() {
        ty::Array(_elem_ty, len) => {
            let len = fx
                .monomorphize(&len)
                .eval(fx.tcx, ParamEnv::reveal_all())
                .eval_usize(fx.tcx, ParamEnv::reveal_all()) as i64;
            fx.bcx.ins().iconst(fx.pointer_type, len)
        }
        ty::Slice(_elem_ty) => place
            .to_ptr_maybe_unsized()
            .1
            .expect("Length metadata for slice place"),
        _ => bug!("Rvalue::Len({:?})", place),
    }
}

pub(crate) fn codegen_place<'tcx>(
    fx: &mut FunctionCx<'_, 'tcx, impl Module>,
    place: Place<'tcx>,
) -> CPlace<'tcx> {
    let mut cplace = fx.get_local_place(place.local);

    for elem in place.projection {
        match elem {
            PlaceElem::Deref => {
                cplace = cplace.place_deref(fx);
            }
            PlaceElem::Field(field, _ty) => {
                cplace = cplace.place_field(fx, field);
            }
            PlaceElem::Index(local) => {
                let index = fx.get_local_place(local).to_cvalue(fx).load_scalar(fx);
                cplace = cplace.place_index(fx, index);
            }
            PlaceElem::ConstantIndex {
                offset,
                min_length: _,
                from_end,
            } => {
                let offset: u64 = offset;
                let index = if !from_end {
                    fx.bcx.ins().iconst(fx.pointer_type, offset as i64)
                } else {
                    let len = codegen_array_len(fx, cplace);
                    fx.bcx.ins().iadd_imm(len, -(offset as i64))
                };
                cplace = cplace.place_index(fx, index);
            }
            PlaceElem::Subslice { from, to, from_end } => {
                // These indices are generated by slice patterns.
                // slice[from:-to] in Python terms.

                let from: u64 = from;
                let to: u64 = to;

                match cplace.layout().ty.kind() {
                    ty::Array(elem_ty, _len) => {
                        assert!(!from_end, "array subslices are never `from_end`");
                        let elem_layout = fx.layout_of(elem_ty);
                        let ptr = cplace.to_ptr();
                        cplace = CPlace::for_ptr(
                            ptr.offset_i64(fx, elem_layout.size.bytes() as i64 * (from as i64)),
                            fx.layout_of(fx.tcx.mk_array(elem_ty, to - from)),
                        );
                    }
                    ty::Slice(elem_ty) => {
                        assert!(from_end, "slice subslices should be `from_end`");
                        let elem_layout = fx.layout_of(elem_ty);
                        let (ptr, len) = cplace.to_ptr_maybe_unsized();
                        let len = len.unwrap();
                        cplace = CPlace::for_ptr_with_extra(
                            ptr.offset_i64(fx, elem_layout.size.bytes() as i64 * (from as i64)),
                            fx.bcx.ins().iadd_imm(len, -(from as i64 + to as i64)),
                            cplace.layout(),
                        );
                    }
                    _ => unreachable!(),
                }
            }
            PlaceElem::Downcast(_adt_def, variant) => {
                cplace = cplace.downcast_variant(fx, variant);
            }
        }
    }

    cplace
}

pub(crate) fn codegen_operand<'tcx>(
    fx: &mut FunctionCx<'_, 'tcx, impl Module>,
    operand: &Operand<'tcx>,
) -> CValue<'tcx> {
    match operand {
        Operand::Move(place) | Operand::Copy(place) => {
            let cplace = codegen_place(fx, *place);
            cplace.to_cvalue(fx)
        }
        Operand::Constant(const_) => crate::constant::codegen_constant(fx, const_),
    }
}

pub(crate) fn codegen_panic<'tcx>(
    fx: &mut FunctionCx<'_, 'tcx, impl Module>,
    msg_str: &str,
    span: Span,
) {
    let location = fx.get_caller_location(span).load_scalar(fx);

    let msg_ptr = fx.anonymous_str("assert", msg_str);
    let msg_len = fx
        .bcx
        .ins()
        .iconst(fx.pointer_type, i64::try_from(msg_str.len()).unwrap());
    let args = [msg_ptr, msg_len, location];

    codegen_panic_inner(fx, rustc_hir::LangItem::Panic, &args, span);
}

pub(crate) fn codegen_panic_inner<'tcx>(
    fx: &mut FunctionCx<'_, 'tcx, impl Module>,
    lang_item: rustc_hir::LangItem,
    args: &[Value],
    span: Span,
) {
    let def_id = fx
        .tcx
        .lang_items()
        .require(lang_item)
        .unwrap_or_else(|s| fx.tcx.sess.span_fatal(span, &s));

    let instance = Instance::mono(fx.tcx, def_id).polymorphize(fx.tcx);
    let symbol_name = fx.tcx.symbol_name(instance).name;

    fx.lib_call(
        &*symbol_name,
        vec![fx.pointer_type, fx.pointer_type, fx.pointer_type],
        vec![],
        args,
    );

    crate::trap::trap_unreachable(fx, "panic lang item returned");
}<|MERGE_RESOLUTION|>--- conflicted
+++ resolved
@@ -499,11 +499,7 @@
                         UnOp::Neg => match layout.ty.kind() {
                             ty::Int(IntTy::I128) => {
                                 // FIXME remove this case once ineg.i128 works
-<<<<<<< HEAD
-                                let zero = CValue::const_val(fx, layout, 0);
-=======
                                 let zero = CValue::const_val(fx, layout, ty::ScalarInt::null(layout.size));
->>>>>>> d6f457d8
                                 crate::num::codegen_int_binop(fx, BinOp::Sub, zero, operand)
                             }
                             ty::Int(_) => CValue::by_val(fx.bcx.ins().ineg(val), layout),
