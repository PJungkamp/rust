//! Sorting methods
#[forbid(deprecated_mode)];

use vec::{len, push};
use core::cmp::{Eq, Ord};
use dvec::DVec;

type Le<T> = pure fn(v1: &T, v2: &T) -> bool;

/**
 * Merge sort. Returns a new vector containing the sorted list.
 *
 * Has worst case O(n log n) performance, best case O(n), but
 * is not space efficient. This is a stable sort.
 */
pub fn merge_sort<T: Copy>(v: &[const T], le: Le<T>) -> ~[T] {
    type Slice = (uint, uint);

<<<<<<< HEAD
    return merge_sort_(le, v, (0, len(v)));
=======
    return merge_sort_(v, (0u, len(v)), le);
>>>>>>> d4432a79

    fn merge_sort_<T: Copy>(v: &[const T], slice: Slice, le: Le<T>)
        -> ~[T] {
        let begin = slice.first();
        let end = slice.second();

        let v_len = end - begin;
        if v_len == 0 { return ~[]; }
        if v_len == 1 { return ~[v[begin]]; }

        let mid = v_len / 2 + begin;
        let a = (begin, mid);
        let b = (mid, end);
        return merge(le, merge_sort_(v, a, le), merge_sort_(v, b, le));
    }

    fn merge<T: Copy>(le: Le<T>, a: &[T], b: &[T]) -> ~[T] {
        let mut rs = vec::with_capacity(len(a) + len(b));
        let a_len = len(a);
        let mut a_ix = 0;
        let b_len = len(b);
        let mut b_ix = 0;
        while a_ix < a_len && b_ix < b_len {
            if le(&a[a_ix], &b[b_ix]) {
                rs.push(a[a_ix]);
                a_ix += 1;
            } else { rs.push(b[b_ix]); b_ix += 1; }
        }
        rs = vec::append(rs, vec::slice(a, a_ix, a_len));
        rs = vec::append(rs, vec::slice(b, b_ix, b_len));
        return rs;
    }
}

fn part<T: Copy>(arr: &[mut T], left: uint,
                right: uint, pivot: uint, compare_func: Le<T>) -> uint {
    let pivot_value = arr[pivot];
    arr[pivot] <-> arr[right];
    let mut storage_index: uint = left;
    let mut i: uint = left;
    while i < right {
        if compare_func(&arr[i], &pivot_value) {
            arr[i] <-> arr[storage_index];
            storage_index += 1;
        }
        i += 1;
    }
    arr[storage_index] <-> arr[right];
    return storage_index;
}

fn qsort<T: Copy>(arr: &[mut T], left: uint,
             right: uint, compare_func: Le<T>) {
    if right > left {
<<<<<<< HEAD
        let pivot = (left + right) / 2;
        let new_pivot = part::<T>(compare_func, arr, left, right, pivot);
        if new_pivot != 0 {
            // Need to do this check before recursing due to overflow
            qsort::<T>(compare_func, arr, left, new_pivot - 1);
        }
        qsort::<T>(compare_func, arr, new_pivot + 1, right);
=======
        let pivot = (left + right) / 2u;
        let new_pivot = part::<T>(arr, left, right, pivot, compare_func);
        if new_pivot != 0u {
            // Need to do this check before recursing due to overflow
            qsort::<T>(arr, left, new_pivot - 1u, compare_func);
        }
        qsort::<T>(arr, new_pivot + 1u, right, compare_func);
>>>>>>> d4432a79
    }
}

/**
 * Quicksort. Sorts a mut vector in place.
 *
 * Has worst case O(n^2) performance, average case O(n log n).
 * This is an unstable sort.
 */
<<<<<<< HEAD
pub fn quick_sort<T: Copy>(compare_func: Le<T>, arr: &[mut T]) {
    if len::<T>(arr) == 0 { return; }
    qsort::<T>(compare_func, arr, 0, len::<T>(arr) - 1);
=======
pub fn quick_sort<T: Copy>(arr: &[mut T], compare_func: Le<T>) {
    if len::<T>(arr) == 0u { return; }
    qsort::<T>(arr, 0u, len::<T>(arr) - 1u, compare_func);
>>>>>>> d4432a79
}

fn qsort3<T: Copy Ord Eq>(arr: &[mut T], left: int, right: int) {
    if right <= left { return; }
    let v: T = arr[right];
    let mut i: int = left - 1;
    let mut j: int = right;
    let mut p: int = i;
    let mut q: int = j;
    loop {
        i += 1;
        while arr[i] < v { i += 1; }
        j -= 1;
        while v < arr[j] {
            if j == left { break; }
            j -= 1;
        }
        if i >= j { break; }
        arr[i] <-> arr[j];
        if arr[i] == v {
            p += 1;
            arr[p] <-> arr[i];
        }
        if v == arr[j] {
            q -= 1;
            arr[j] <-> arr[q];
        }
    }
    arr[i] <-> arr[right];
    j = i - 1;
    i += 1;
    let mut k: int = left;
    while k < p {
        arr[k] <-> arr[j];
        k += 1;
        j -= 1;
        if k == len::<T>(arr) as int { break; }
    }
    k = right - 1;
    while k > q {
        arr[i] <-> arr[k];
        k -= 1;
        i += 1;
        if k == 0 { break; }
    }
    qsort3::<T>(arr, left, j);
    qsort3::<T>(arr, i, right);
}

/**
 * Fancy quicksort. Sorts a mut vector in place.
 *
 * Based on algorithm presented by ~[Sedgewick and Bentley]
 * (http://www.cs.princeton.edu/~rs/talks/QuicksortIsOptimal.pdf).
 * According to these slides this is the algorithm of choice for
 * 'randomly ordered keys, abstract compare' & 'small number of key values'.
 *
 * This is an unstable sort.
 */
pub fn quick_sort3<T: Copy Ord Eq>(arr: &[mut T]) {
    if arr.len() <= 1 { return; }
    qsort3(arr, 0, (arr.len() - 1) as int);
}

pub trait Sort {
    fn qsort(self);
}

impl<T: Copy Ord Eq> &[mut T] : Sort {
    fn qsort(self) { quick_sort3(self); }
}

const MIN_MERGE: uint = 64;
const MIN_GALLOP: uint = 7;
const INITIAL_TMP_STORAGE: uint = 128;

pub fn tim_sort<T: Copy Ord>(array: &[mut T]) {
    let size = array.len();
    if size < 2 {
        return;
    }

    if size < MIN_MERGE {
        let init_run_len = count_run_ascending(array);
        binarysort(array, init_run_len);
        return;
    }

    let ms = &MergeState();
    let min_run = min_run_length(size);

    let mut idx = 0;
    let mut remaining = size;
    loop {
        let arr = vec::mut_view(array, idx, size);
        let mut run_len: uint = count_run_ascending(arr);

        if run_len < min_run {
            let force = if remaining <= min_run {remaining} else {min_run};
            let slice = vec::mut_view(arr, 0, force);
            binarysort(slice, run_len);
            run_len = force;
        }

        ms.push_run(idx, run_len);
        ms.merge_collapse(array);

        idx += run_len;
        remaining -= run_len;
        if remaining == 0 { break; }
    }

    ms.merge_force_collapse(array);
}

fn binarysort<T: Copy Ord>(array: &[mut T], start: uint) {
    let size = array.len();
    let mut start = start;
    assert start <= size;

    if start == 0 { start += 1; }

    while start < size {
        let pivot = array[start];
        let mut left = 0;
        let mut right = start;
        assert left <= right;

        while left < right {
            let mid = (left + right) >> 1;
            if pivot < array[mid] {
                right = mid;
            } else {
                left = mid+1;
            }
        }
        assert left == right;
        let mut n = start-left;

        copy_vec(array, left+1, array, left, n);
        array[left] = move pivot;
        start += 1;
    }
}

// Reverse the order of elements in a slice, in place
fn reverse_slice<T>(v: &[mut T], start: uint, end:uint) {
    let mut i = start;
    while i < end / 2 {
        util::swap(&mut v[i], &mut v[end - i - 1]);
        i += 1;
    }
}

pure fn min_run_length(n: uint) -> uint {
    let mut n = n;
    let mut r = 0;   // becomes 1 if any 1 bits are shifted off

    while n >= MIN_MERGE {
        r |= n & 1;
        n >>= 1;
    }
    return n + r;
}

fn count_run_ascending<T: Copy Ord>(array: &[mut T]) -> uint {
    let size = array.len();
    assert size > 0;
    if size == 1 { return 1; }

    let mut run = 2;
    if array[1] < array[0] {
        while run < size && array[run] < array[run-1] {
            run += 1;
        }
        reverse_slice(array, 0, run);
    } else {
        while run < size && array[run] >= array[run-1] {
            run += 1;
        }
    }

    return run;
}

pure fn gallop_left<T: Copy Ord>(key: &const T, array: &[const T],
                            hint: uint) -> uint {
    let size = array.len();
    assert size != 0 && hint < size;

    let mut last_ofs = 0;
    let mut ofs = 1;

    if *key > array[hint] {
        // Gallop right until array[hint+last_ofs] < key <= array[hint+ofs]
        let max_ofs = size - hint;
        while ofs < max_ofs && *key > array[hint+ofs] {
            last_ofs = ofs;
            ofs = (ofs << 1) + 1;
            if ofs < last_ofs { ofs = max_ofs; } // uint overflow guard
        }
        if ofs > max_ofs { ofs = max_ofs; }

        last_ofs += hint;
        ofs += hint;
    } else {
        let max_ofs = hint + 1;
        while ofs < max_ofs && *key <= array[hint-ofs] {
            last_ofs = ofs;
            ofs = (ofs << 1) + 1;
            if ofs < last_ofs { ofs = max_ofs; } // uint overflow guard
        }

        if ofs > max_ofs { ofs = max_ofs; }

        let tmp = last_ofs;
        last_ofs = hint - ofs;
        ofs = hint - tmp;
    }
    assert (last_ofs < ofs || last_ofs+1 < ofs+1) && ofs <= size;

    last_ofs += 1;
    while last_ofs < ofs {
        let m = last_ofs + ((ofs - last_ofs) >> 1);
        if *key > array[m] {
            last_ofs = m+1;
        } else {
            ofs = m;
        }
    }
    assert last_ofs == ofs;
    return ofs;
}

pure fn gallop_right<T: Copy Ord>(key: &const T, array: &[const T],
                            hint: uint) -> uint {
    let size = array.len();
    assert size != 0 && hint < size;

    let mut last_ofs = 0;
    let mut ofs = 1;

    if *key >= array[hint] {
        // Gallop right until array[hint+last_ofs] <= key < array[hint+ofs]
        let max_ofs = size - hint;
        while ofs < max_ofs && *key >= array[hint+ofs] {
            last_ofs = ofs;
            ofs = (ofs << 1) + 1;
            if ofs < last_ofs { ofs = max_ofs; }
        }
        if ofs > max_ofs { ofs = max_ofs; }

        last_ofs += hint;
        ofs += hint;
    } else {
        // Gallop left until array[hint-ofs] <= key < array[hint-last_ofs]
        let max_ofs = hint + 1;
        while ofs < max_ofs && *key < array[hint-ofs] {
            last_ofs = ofs;
            ofs = (ofs << 1) + 1;
            if ofs < last_ofs { ofs = max_ofs; }
        }
        if ofs > max_ofs { ofs = max_ofs; }

        let tmp = last_ofs;
        last_ofs = hint - ofs;
        ofs = hint - tmp;
    }

    assert (last_ofs < ofs || last_ofs+1 < ofs+1) && ofs <= size;

    last_ofs += 1;
    while last_ofs < ofs {
        let m = last_ofs + ((ofs - last_ofs) >> 1);

        if *key >= array[m] {
            last_ofs = m + 1;
        } else {
            ofs = m;
        }
    }
    assert last_ofs == ofs;
    return ofs;
}

struct RunState {
    base: uint,
    len: uint,
}

struct MergeState<T> {
    mut min_gallop: uint,
    runs: DVec<RunState>,
}

// Fixme (#3853) Move into MergeState
fn MergeState<T>() -> MergeState<T> {
    MergeState {
        min_gallop: MIN_GALLOP,
        runs: DVec(),
    }
}

impl<T: Copy Ord> MergeState<T> {
    fn push_run(&self, run_base: uint, run_len: uint) {
        let tmp = RunState{base: run_base, len: run_len};
        self.runs.push(tmp);
    }

    fn merge_at(&self, n: uint, array: &[mut T]) {
        let mut size = self.runs.len();
        assert size >= 2;
        assert n == size-2 || n == size-3;

        do self.runs.borrow_mut |arr| {

            let mut b1 = arr[n].base;
            let mut l1 = arr[n].len;
            let b2 = arr[n+1].base;
            let l2 = arr[n+1].len;

            assert l1 > 0 && l2 > 0;
            assert b1 + l1 == b2;

            arr[n].len = l1 + l2;
            if n == size-3 {
                arr[n+1].base = arr[n+2].base;
                arr[n+1].len = arr[n+2].len;
            }

            let slice = vec::mut_view(array, b1, b1+l1);
            let k = gallop_right(&const array[b2], slice, 0);
            b1 += k;
            l1 -= k;
            if l1 != 0 {
                let slice = vec::mut_view(array, b2, b2+l2);
                let l2 = gallop_left(
                    &const array[b1+l1-1],slice,l2-1);
                if l2 > 0 {
                    if l1 <= l2 {
                        self.merge_lo(array, b1, l1, b2, l2);
                    } else {
                        self.merge_hi(array, b1, l1, b2, l2);
                    }
                }
            }
        }
        self.runs.pop();
    }

    fn merge_lo(&self, array: &[mut T], base1: uint, len1: uint,
                base2: uint, len2: uint) {
        assert len1 != 0 && len2 != 0 && base1+len1 == base2;

        let tmp = vec::to_mut(vec::slice(array, base1, base1+len1));

        let mut c1 = 0;
        let mut c2 = base2;
        let mut dest = base1;
        let mut len1 = len1;
        let mut len2 = len2;

        array[dest] <-> array[c2];
        dest += 1; c2 += 1; len2 -= 1;

        if len2 == 0 {
            copy_vec(array, dest, tmp, 0, len1);
            return;
        }
        if len1 == 1 {
            copy_vec(array, dest, array, c2, len2);
            array[dest+len2] <-> tmp[c1];
            return;
        }

        let mut min_gallop = self.min_gallop;
        loop {
            let mut count1 = 0;
            let mut count2 = 0;
            let mut break_outer = false;

            loop {
                assert len1 > 1 && len2 != 0;
                if array[c2] < tmp[c1] {
                    array[dest] <-> array[c2];
                    dest += 1; c2 += 1; len2 -= 1;
                    count2 += 1; count1 = 0;
                    if len2 == 0 {
                        break_outer = true;
                    }
                } else {
                    array[dest] <-> tmp[c1];
                    dest += 1; c1 += 1; len1 -= 1;
                    count1 += 1; count2 = 0;
                    if len1 == 1 {
                        break_outer = true;
                    }
                }
                if break_outer || ((count1 | count2) >= min_gallop) {
                    break;
                }
            }
            if break_outer { break; }

            // Start to gallop
            loop {
                assert len1 > 1 && len2 != 0;

                let tmp_view = vec::const_view(tmp, c1, c1+len1);
                count1 = gallop_right(&const array[c2], tmp_view, 0);
                if count1 != 0 {
                    copy_vec(array, dest, tmp, c1, count1);
                    dest += count1; c1 += count1; len1 -= count1;
                    if len1 <= 1 { break_outer = true; break; }
                }
                array[dest] <-> array[c2];
                dest += 1; c2 += 1; len2 -= 1;
                if len2 == 0 { break_outer = true; break; }

                let tmp_view = vec::const_view(array, c2, c2+len2);
                count2 = gallop_left(&const tmp[c1], tmp_view, 0);
                if count2 != 0 {
                    copy_vec(array, dest, array, c2, count2);
                    dest += count2; c2 += count2; len2 -= count2;
                    if len2 == 0 { break_outer = true; break; }
                }
                array[dest] <-> tmp[c1];
                dest += 1; c1 += 1; len1 -= 1;
                if len1 == 1 { break_outer = true; break; }
                min_gallop -= 1;
                if !(count1 >= MIN_GALLOP || count2 >= MIN_GALLOP) {
                    break;
                }
            }
            if break_outer { break; }
            if min_gallop < 0 { min_gallop = 0; }
            min_gallop += 2; // Penalize for leaving gallop
        }
        self.min_gallop = if min_gallop < 1 { 1 } else { min_gallop };

        if len1 == 1 {
            assert len2 > 0;
            copy_vec(array, dest, array, c2, len2);
            array[dest+len2] <-> tmp[c1];
        } else if len1 == 0 {
            fail ~"Comparison violates its contract!";
        } else {
            assert len2 == 0;
            assert len1 > 1;
            copy_vec(array, dest, tmp, c1, len1);
        }
    }

    fn merge_hi(&self, array: &[mut T], base1: uint, len1: uint,
                base2: uint, len2: uint) {
        assert len1 != 1 && len2 != 0 && base1 + len1 == base2;

        let tmp = vec::to_mut(vec::slice(array, base2, base2+len2));

        let mut c1 = base1 + len1 - 1;
        let mut c2 = len2 - 1;
        let mut dest = base2 + len2 - 1;
        let mut len1 = len1;
        let mut len2 = len2;

        array[dest] <-> array[c1];
        dest -= 1; c1 -= 1; len1 -= 1;

        if len1 == 0 {
            copy_vec(array, dest-(len2-1), tmp, 0, len2);
            return;
        }
        if len2 == 1 {
            dest -= len1;
            c1 -= len1;
            copy_vec(array, dest+1, array, c1+1, len1);
            array[dest] <-> tmp[c2];
            return;
        }

        let mut min_gallop = self.min_gallop;
        loop {
            let mut count1 = 0;
            let mut count2 = 0;
            let mut break_outer = false;

            loop {
                assert len1 != 0 && len2 > 1;
                if tmp[c2] < array[c1] {
                    array[dest] <-> array[c1];
                    dest -= 1; c1 -= 1; len1 -= 1;
                    count1 += 1; count2 = 0;
                    if len1 == 0 {
                        break_outer = true;
                    }
                } else {
                    array[dest] <-> tmp[c2];
                    dest -= 1; c2 -= 1; len2 -= 1;
                    count2 += 1; count1 = 0;
                    if len2 == 1 {
                        break_outer = true;
                    }
                }
                if break_outer || ((count1 | count2) >= min_gallop) {
                    break;
                }
            }
            if break_outer { break; }

            // Start to gallop
            loop {
                assert len2 > 1 && len1 != 0;

                let tmp_view = vec::mut_view(array, base1, base1+len1);
                count1 = len1 - gallop_right(
                    &const tmp[c2], tmp_view, len1-1);

                if count1 != 0 {
                    dest -= count1; c1 -= count1; len1 -= count1;
                    copy_vec(array, dest+1, array, c1+1, count1);
                    if len1 == 0 { break_outer = true; break; }
                }

                array[dest] <-> tmp[c2];
                dest -= 1; c2 -= 1; len2 -= 1;
                if len2 == 1 { break_outer = true; break; }

                let tmp_view = vec::mut_view(tmp, 0, len2);
                let count2 = len2 - gallop_left(&const array[c1],
                                                tmp_view, len2-1);
                if count2 != 0 {
                    dest -= count2; c2 -= count2; len2 -= count2;
                    copy_vec(array, dest+1, tmp, c2+1, count2);
                    if len2 <= 1 { break_outer = true; break; }
                }
                array[dest] <-> array[c1];
                dest -= 1; c1 -= 1; len1 -= 1;
                if len1 == 0 { break_outer = true; break; }
                min_gallop -= 1;
                if !(count1 >= MIN_GALLOP || count2 >= MIN_GALLOP) {
                    break;
                }
            }

            if break_outer { break; }
            if min_gallop < 0 { min_gallop = 0; }
            min_gallop += 2; // Penalize for leaving gallop
        }
        self.min_gallop = if min_gallop < 1 { 1 } else { min_gallop };

        if len2 == 1 {
            assert len1 > 0;
            dest -= len1;
            c1 -= len1;
            copy_vec(array, dest+1, array, c1+1, len1);
            array[dest] <-> tmp[c2];
        } else if len2 == 0 {
            fail ~"Comparison violates its contract!";
        } else {
            assert len1 == 0;
            assert len2 != 0;
            copy_vec(array, dest-(len2-1), tmp, 0, len2);
        }
    }

    fn merge_collapse(&self, array: &[mut T]) {
        while self.runs.len() > 1 {
            let mut n = self.runs.len()-2;
            let chk = do self.runs.borrow |arr| {
                if n > 0 && arr[n-1].len <= arr[n].len + arr[n+1].len {
                    if arr[n-1].len < arr[n+1].len { n -= 1; }
                    true
                } else if arr[n].len <= arr[n+1].len {
                    true
                } else {
                    false
                }
            };
            if !chk { break; }
            self.merge_at(n, array);
        }
    }

    fn merge_force_collapse(&self, array: &[mut T]) {
        while self.runs.len() > 1 {
            let mut n = self.runs.len()-2;
            if n > 0 {
                do self.runs.borrow |arr| {
                    if arr[n-1].len < arr[n+1].len {
                        n -= 1;
                    }
                }
            }
            self.merge_at(n, array);
        }
    }
}

#[inline(always)]
fn copy_vec<T: Copy>(dest: &[mut T], s1: uint,
                    from: &[const T], s2: uint, len: uint) {
    assert s1+len <= dest.len() && s2+len <= from.len();

    let slice = vec::slice(from, s2, s2+len);
    for slice.eachi |i, v| {
        dest[s1+i] = *v;
    }
}

#[cfg(test)]
mod test_qsort3 {
    #[legacy_exports];
    fn check_sort(v1: &[mut int], v2: &[mut int]) {
        let len = vec::len::<int>(v1);
        quick_sort3::<int>(v1);
        let mut i = 0;
        while i < len {
            log(debug, v2[i]);
            assert (v2[i] == v1[i]);
            i += 1;
        }
    }

    #[test]
    fn test() {
        {
            let v1 = ~[mut 3, 7, 4, 5, 2, 9, 5, 8];
            let v2 = ~[mut 2, 3, 4, 5, 5, 7, 8, 9];
            check_sort(v1, v2);
        }
        {
            let v1 = ~[mut 1, 1, 1];
            let v2 = ~[mut 1, 1, 1];
            check_sort(v1, v2);
        }
        {
            let v1: ~[mut int] = ~[mut];
            let v2: ~[mut int] = ~[mut];
            check_sort(v1, v2);
        }
        { let v1 = ~[mut 9]; let v2 = ~[mut 9]; check_sort(v1, v2); }
        {
            let v1 = ~[mut 9, 3, 3, 3, 9];
            let v2 = ~[mut 3, 3, 3, 9, 9];
            check_sort(v1, v2);
        }
    }
}

#[cfg(test)]
mod test_qsort {
    #[legacy_exports];
    fn check_sort(v1: &[mut int], v2: &[mut int]) {
        let len = vec::len::<int>(v1);
        pure fn leual(a: &int, b: &int) -> bool { *a <= *b }
<<<<<<< HEAD
        quick_sort::<int>(leual, v1);
        let mut i = 0;
=======
        quick_sort::<int>(v1, leual);
        let mut i = 0u;
>>>>>>> d4432a79
        while i < len {
            log(debug, v2[i]);
            assert (v2[i] == v1[i]);
            i += 1;
        }
    }

    #[test]
    fn test() {
        {
            let v1 = ~[mut 3, 7, 4, 5, 2, 9, 5, 8];
            let v2 = ~[mut 2, 3, 4, 5, 5, 7, 8, 9];
            check_sort(v1, v2);
        }
        {
            let v1 = ~[mut 1, 1, 1];
            let v2 = ~[mut 1, 1, 1];
            check_sort(v1, v2);
        }
        {
            let v1: ~[mut int] = ~[mut];
            let v2: ~[mut int] = ~[mut];
            check_sort(v1, v2);
        }
        { let v1 = ~[mut 9]; let v2 = ~[mut 9]; check_sort(v1, v2); }
        {
            let v1 = ~[mut 9, 3, 3, 3, 9];
            let v2 = ~[mut 3, 3, 3, 9, 9];
            check_sort(v1, v2);
        }
    }

    // Regression test for #750
    #[test]
    fn test_simple() {
        let names = ~[mut 2, 1, 3];

        let expected = ~[1, 2, 3];

        do sort::quick_sort(names) |x, y| { int::le(*x, *y) };

        let immut_names = vec::from_mut(move names);

        let pairs = vec::zip(expected, immut_names);
        for vec::each(pairs) |p| {
            let (a, b) = *p;
            debug!("%d %d", a, b);
            assert (a == b);
        }
    }
}

#[cfg(test)]
mod tests {
    #[legacy_exports];

    fn check_sort(v1: &[int], v2: &[int]) {
        let len = vec::len::<int>(v1);
        pub pure fn le(a: &int, b: &int) -> bool { *a <= *b }
        let f = le;
<<<<<<< HEAD
        let v3 = merge_sort::<int>(f, v1);
        let mut i = 0;
=======
        let v3 = merge_sort::<int>(v1, f);
        let mut i = 0u;
>>>>>>> d4432a79
        while i < len {
            log(debug, v3[i]);
            assert (v3[i] == v2[i]);
            i += 1;
        }
    }

    #[test]
    fn test() {
        {
            let v1 = ~[3, 7, 4, 5, 2, 9, 5, 8];
            let v2 = ~[2, 3, 4, 5, 5, 7, 8, 9];
            check_sort(v1, v2);
        }
        { let v1 = ~[1, 1, 1]; let v2 = ~[1, 1, 1]; check_sort(v1, v2); }
        { let v1:~[int] = ~[]; let v2:~[int] = ~[]; check_sort(v1, v2); }
        { let v1 = ~[9]; let v2 = ~[9]; check_sort(v1, v2); }
        {
            let v1 = ~[9, 3, 3, 3, 9];
            let v2 = ~[3, 3, 3, 9, 9];
            check_sort(v1, v2);
        }
    }

    #[test]
    fn test_merge_sort_mutable() {
        pub pure fn le(a: &int, b: &int) -> bool { *a <= *b }
        let v1 = ~[mut 3, 2, 1];
        let v2 = merge_sort(v1, le);
        assert v2 == ~[1, 2, 3];
    }

    #[test]
    fn test_merge_sort_stability()
    {
        // tjc: funny that we have to use parens
        pure fn ile(x: &(&static/str), y: &(&static/str)) -> bool
        {
            unsafe // to_lower is not pure...
            {
                let x = x.to_lower();
                let y = y.to_lower();
                x <= y
            }
        }

        let names1 = ~["joe bob", "Joe Bob", "Jack Brown", "JOE Bob",
                       "Sally Mae", "JOE BOB", "Alex Andy"];
        let names2 = ~["Alex Andy", "Jack Brown", "joe bob", "Joe Bob",
                       "JOE Bob", "JOE BOB", "Sally Mae"];
        let names3 = merge_sort(names1, ile);
        assert names3 == names2;
    }
}

#[cfg(test)]
mod test_tim_sort {
    struct CVal {
        val: ~float,
    }

    impl CVal: Ord {
        pure fn lt(other: &CVal) -> bool {
            unsafe {
                let rng = rand::Rng();
                if rng.gen_float() > 0.995 { fail ~"It's happening!!!"; }
            }
            self.val < other.val
        }
        pure fn le(other: &CVal) -> bool { self.val <= other.val }
        pure fn gt(other: &CVal) -> bool { self.val > other.val }
        pure fn ge(other: &CVal) -> bool { self.val >= other.val }
    }

    fn check_sort(v1: &[mut int], v2: &[mut int]) {
        let len = vec::len::<int>(v1);
        tim_sort::<int>(v1);
        let mut i = 0u;
        while i < len {
            log(debug, v2[i]);
            assert (v2[i] == v1[i]);
            i += 1u;
        }
    }

    #[test]
    fn test() {
        {
            let v1 = ~[mut 3, 7, 4, 5, 2, 9, 5, 8];
            let v2 = ~[mut 2, 3, 4, 5, 5, 7, 8, 9];
            check_sort(v1, v2);
        }
        {
            let v1 = ~[mut 1, 1, 1];
            let v2 = ~[mut 1, 1, 1];
            check_sort(v1, v2);
        }
        {
            let v1: ~[mut int] = ~[mut];
            let v2: ~[mut int] = ~[mut];
            check_sort(v1, v2);
        }
        { let v1 = ~[mut 9]; let v2 = ~[mut 9]; check_sort(v1, v2); }
        {
            let v1 = ~[mut 9, 3, 3, 3, 9];
            let v2 = ~[mut 3, 3, 3, 9, 9];
            check_sort(v1, v2);
        }
    }

    #[test]
    #[should_fail]
    fn crash_test() {
        let rng = rand::Rng();
        let mut arr = do vec::from_fn(1000) |_i| {
            let randVal = rng.gen_float();
            CVal { val: ~randVal }
        };

        tim_sort(arr);
        fail ~"Guarantee the fail";
    }

    struct DVal { val: ~uint }
    impl DVal: Ord {
        pure fn lt(_x: &DVal) -> bool { true }
        pure fn le(_x: &DVal) -> bool { true }
        pure fn gt(_x: &DVal) -> bool { true }
        pure fn ge(_x: &DVal) -> bool { true }
    }

    #[test]
    fn test_bad_Ord_impl() {
        let rng = rand::Rng();
        let mut arr = do vec::from_fn(500) |_i| {
            let randVal = rng.gen_uint();
            DVal { val: ~randVal }
        };

        tim_sort(arr);
    }
}

#[cfg(test)]
mod big_tests {

    #[test]
    fn test_unique() {
        let low = 5;
        let high = 10;
        tabulate_unique(low, high);
    }

    #[test]
    fn test_managed() {
        let low = 5;
        let high = 10;
        tabulate_managed(low, high);
    }

    fn multiplyVec<T: Copy>(arr: &[const T], num: uint) -> ~[mut T] {
        let size = arr.len();
        let res = do vec::from_fn(num) |i| {
            arr[i % size]
        };
        vec::to_mut(move res)
    }

    fn makeRange(n: uint) -> ~[uint] {
        let one = do vec::from_fn(n) |i| { i };
        let mut two = copy one;
        vec::reverse(two);
        vec::append(move two, one)
    }

    fn tabulate_unique(lo: uint, hi: uint) {
        fn isSorted<T: Ord>(arr: &[const T]) {
            for uint::range(0, arr.len()-1) |i| {
                if arr[i] > arr[i+1] {
                    fail ~"Array not sorted";
                }
            }
        }

        let rng = rand::Rng();

        for uint::range(lo, hi) |i| {
            let n = 1 << i;
            let arr = do vec::from_fn(n) |_i| {
                ~rng.gen_float()
            };
            let arr = vec::to_mut(move arr);

            tim_sort(arr); // *sort
            isSorted(arr);

            vec::reverse(arr);
            tim_sort(arr); // \sort
            isSorted(arr);

            tim_sort(arr); // /sort
            isSorted(arr);

            for 3.times {
                let i1 = rng.gen_uint_range(0, n);
                let i2 = rng.gen_uint_range(0, n);
                arr[i1] <-> arr[i2];
            }
            tim_sort(arr); // 3sort
            isSorted(arr);

            if n >= 10 {
                let size = arr.len();
                let mut idx = 1;
                while idx <= 10 {
                    arr[size-idx] = ~rng.gen_float();
                    idx += 1;
                }
            }
            tim_sort(arr); // +sort
            isSorted(arr);

            for (n/100).times {
                let idx = rng.gen_uint_range(0, n);
                arr[idx] = ~rng.gen_float();
            }
            tim_sort(arr);
            isSorted(arr);

            let arr = if n > 4 {
                let part = vec::view(arr, 0, 4);
                multiplyVec(part, n)
            } else { move arr };
            tim_sort(arr); // ~sort
            isSorted(arr);

            let mut arr = vec::from_elem(n, ~(-0.5));
            tim_sort(arr); // =sort
            isSorted(arr);

            let half = n / 2;
            let mut arr = makeRange(half).map(|i| ~(*i as float));
            tim_sort(arr); // !sort
            isSorted(arr);
        }
    }

    fn tabulate_managed(lo: uint, hi: uint) {
        fn isSorted<T: Ord>(arr: &[const @T]) {
            for uint::range(0, arr.len()-1) |i| {
                if arr[i] > arr[i+1] {
                    fail ~"Array not sorted";
                }
            }
        }

        let rng = rand::Rng();

        for uint::range(lo, hi) |i| {
            let n = 1 << i;
            let arr = do vec::from_fn(n) |_i| {
                @rng.gen_float()
            };
            let arr = vec::to_mut(move arr);

            tim_sort(arr); // *sort
            isSorted(arr);

            vec::reverse(arr);
            tim_sort(arr); // \sort
            isSorted(arr);

            tim_sort(arr); // /sort
            isSorted(arr);

            for 3.times {
                let i1 = rng.gen_uint_range(0, n);
                let i2 = rng.gen_uint_range(0, n);
                arr[i1] <-> arr[i2];
            }
            tim_sort(arr); // 3sort
            isSorted(arr);

            if n >= 10 {
                let size = arr.len();
                let mut idx = 1;
                while idx <= 10 {
                    arr[size-idx] = @rng.gen_float();
                    idx += 1;
                }
            }
            tim_sort(arr); // +sort
            isSorted(arr);

            for (n/100).times {
                let idx = rng.gen_uint_range(0, n);
                arr[idx] = @rng.gen_float();
            }
            tim_sort(arr);
            isSorted(arr);

            let arr = if n > 4 {
                let part = vec::view(arr, 0, 4);
                multiplyVec(part, n)
            } else { move arr };
            tim_sort(arr); // ~sort
            isSorted(arr);

            let mut arr = vec::from_elem(n, @(-0.5));
            tim_sort(arr); // =sort
            isSorted(arr);

            let half = n / 2;
            let mut arr = makeRange(half).map(|i| @(*i as float));
            tim_sort(arr); // !sort
            isSorted(arr);
        }
    }

    struct LVal {
        val: uint,
        key: fn(@uint),

        drop {
            let x = unsafe { task::local_data::local_data_get(self.key) };
            match x {
                Some(@y) => {
                    unsafe {
                        task::local_data::local_data_set(self.key, @(y+1));
                    }
                }
                _ => fail ~"Expected key to work",
            }
        }
    }

    impl LVal: Ord {
        pure fn lt(other: &LVal) -> bool { self.val < other.val }
        pure fn le(other: &LVal) -> bool { self.val <= other.val }
        pure fn gt(other: &LVal) -> bool { self.val > other.val }
        pure fn ge(other: &LVal) -> bool { self.val >= other.val }
    }
}

// Local Variables:
// mode: rust;
// fill-column: 78;
// indent-tabs-mode: nil
// c-basic-offset: 4
// buffer-file-coding-system: utf-8-unix
// End:<|MERGE_RESOLUTION|>--- conflicted
+++ resolved
@@ -16,11 +16,7 @@
 pub fn merge_sort<T: Copy>(v: &[const T], le: Le<T>) -> ~[T] {
     type Slice = (uint, uint);
 
-<<<<<<< HEAD
-    return merge_sort_(le, v, (0, len(v)));
-=======
     return merge_sort_(v, (0u, len(v)), le);
->>>>>>> d4432a79
 
     fn merge_sort_<T: Copy>(v: &[const T], slice: Slice, le: Le<T>)
         -> ~[T] {
@@ -75,15 +71,6 @@
 fn qsort<T: Copy>(arr: &[mut T], left: uint,
              right: uint, compare_func: Le<T>) {
     if right > left {
-<<<<<<< HEAD
-        let pivot = (left + right) / 2;
-        let new_pivot = part::<T>(compare_func, arr, left, right, pivot);
-        if new_pivot != 0 {
-            // Need to do this check before recursing due to overflow
-            qsort::<T>(compare_func, arr, left, new_pivot - 1);
-        }
-        qsort::<T>(compare_func, arr, new_pivot + 1, right);
-=======
         let pivot = (left + right) / 2u;
         let new_pivot = part::<T>(arr, left, right, pivot, compare_func);
         if new_pivot != 0u {
@@ -91,7 +78,6 @@
             qsort::<T>(arr, left, new_pivot - 1u, compare_func);
         }
         qsort::<T>(arr, new_pivot + 1u, right, compare_func);
->>>>>>> d4432a79
     }
 }
 
@@ -101,15 +87,9 @@
  * Has worst case O(n^2) performance, average case O(n log n).
  * This is an unstable sort.
  */
-<<<<<<< HEAD
-pub fn quick_sort<T: Copy>(compare_func: Le<T>, arr: &[mut T]) {
-    if len::<T>(arr) == 0 { return; }
-    qsort::<T>(compare_func, arr, 0, len::<T>(arr) - 1);
-=======
 pub fn quick_sort<T: Copy>(arr: &[mut T], compare_func: Le<T>) {
     if len::<T>(arr) == 0u { return; }
     qsort::<T>(arr, 0u, len::<T>(arr) - 1u, compare_func);
->>>>>>> d4432a79
 }
 
 fn qsort3<T: Copy Ord Eq>(arr: &[mut T], left: int, right: int) {
@@ -765,13 +745,8 @@
     fn check_sort(v1: &[mut int], v2: &[mut int]) {
         let len = vec::len::<int>(v1);
         pure fn leual(a: &int, b: &int) -> bool { *a <= *b }
-<<<<<<< HEAD
-        quick_sort::<int>(leual, v1);
-        let mut i = 0;
-=======
         quick_sort::<int>(v1, leual);
         let mut i = 0u;
->>>>>>> d4432a79
         while i < len {
             log(debug, v2[i]);
             assert (v2[i] == v1[i]);
@@ -832,13 +807,8 @@
         let len = vec::len::<int>(v1);
         pub pure fn le(a: &int, b: &int) -> bool { *a <= *b }
         let f = le;
-<<<<<<< HEAD
-        let v3 = merge_sort::<int>(f, v1);
-        let mut i = 0;
-=======
         let v3 = merge_sort::<int>(v1, f);
         let mut i = 0u;
->>>>>>> d4432a79
         while i < len {
             log(debug, v3[i]);
             assert (v3[i] == v2[i]);
